--- conflicted
+++ resolved
@@ -18,12 +18,6 @@
 import tarfile
 import urllib.request
 import sys
-<<<<<<< HEAD
-=======
-
-# Add the src directory to Python path
-from shmr_datasets import (
->>>>>>> b62dc786
 
 # Add the src directory to Python path
 from shmr_datasets import (
